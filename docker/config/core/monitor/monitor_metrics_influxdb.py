--- conflicted
+++ resolved
@@ -438,15 +438,6 @@
             if latency_data:
                 # 延迟指标 - 存储为数值类型以支持聚合查询
                 if "latency_mean" in latency_data:
-<<<<<<< HEAD
-                    point = point.field("latency_mean", int(latency_data["latency_mean"]))
-                if "latency_p50" in latency_data:
-                    point = point.field("latency_p50", int(latency_data["latency_p50"]))
-                if "latency_p90" in latency_data:
-                    point = point.field("latency_p90", int(latency_data["latency_p90"]))
-                if "latency_p99" in latency_data:
-                    point = point.field("latency_p99", int(latency_data["latency_p99"]))
-=======
                     point = point.field("latency_mean", round(float(latency_data["latency_mean"]), 2))
                 if "latency_p50" in latency_data:
                     point = point.field("latency_p50", round(float(latency_data["latency_p50"]), 2))
@@ -454,7 +445,6 @@
                     point = point.field("latency_p90", round(float(latency_data["latency_p90"]), 2))
                 if "latency_p99" in latency_data:
                     point = point.field("latency_p99", round(float(latency_data["latency_p99"]), 2))
->>>>>>> be04a467
                     
                 # 帧处理指标
                 if "frames_processed" in latency_data:
