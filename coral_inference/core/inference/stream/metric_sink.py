--- conflicted
+++ resolved
@@ -1,18 +1,11 @@
 from __future__ import annotations
 
-<<<<<<< HEAD
 import queue
 import threading
 from datetime import datetime, timezone
 from typing import List, Optional, Tuple, Union, Dict, Any
 
 import numpy as np
-=======
-import threading
-from queue import Queue, Empty, Full
-from datetime import datetime, timezone, timedelta
-from typing import List, Optional, Union, Dict, Any
->>>>>>> 0a8aefcc
 
 from loguru import logger
 from influxdb_client_3 import InfluxDBClient3, Point
@@ -65,27 +58,13 @@
         pipeline_id: str,
         selected_fields: Optional[List[str]] = None,
         measurement: str = "pipeline_metrics",
-<<<<<<< HEAD
         queue_size: int = 1000,
-=======
-        queue_maxsize: int = 500,
-        queue_policy: str = "drop_oldest",  # drop_oldest | drop_newest | block
-        batch_size: int = 100,
-        flush_interval_s: float = 1.0,
->>>>>>> 0a8aefcc
     ) -> "MetricSink":
         return cls(
             pipeline_id=pipeline_id,
             selected_fields=selected_fields or [],
             measurement=measurement,
-<<<<<<< HEAD
             queue_size=queue_size,
-=======
-            queue_maxsize=queue_maxsize,
-            queue_policy=queue_policy,
-            batch_size=batch_size,
-            flush_interval_s=flush_interval_s,
->>>>>>> 0a8aefcc
         )
 
     def __init__(
@@ -93,14 +72,7 @@
         pipeline_id: str,
         selected_fields: List[str],
         measurement: str,
-<<<<<<< HEAD
         queue_size: int = 1000,
-=======
-        queue_maxsize: int = 500,
-        queue_policy: str = "drop_oldest",
-        batch_size: int = 100,
-        flush_interval_s: float = 1.0,
->>>>>>> 0a8aefcc
     ):
         self._pipeline_id = pipeline_id
         self._selected_fields = selected_fields
@@ -115,21 +87,7 @@
         self._shutdown_event = threading.Event()
         self._batch_size = min(50, max(1, queue_size // 20))  # 批处理大小
 
-        # 异步控制
-        self._q: Queue = Queue(maxsize=max(1, queue_maxsize))
-        self._queue_policy = queue_policy
-        self._stop_event = threading.Event()
-        self._sentinel = object()
-        self._worker: Optional[threading.Thread] = None
-
-        # 批量参数与指标
-        self._batch_size = max(1, batch_size)
-        self._flush_interval = max(0.05, flush_interval_s)
-        self._enqueued = 0
-        self._dropped = 0
-        self._errors = 0
-
-        # 只有在环境齐备时才启用
+        # InfluxDB 3 使用 host/token/database；这里将 METRICS_DATABASE 作为 database 使用
         if not (INFLUXDB_METRICS_TOKEN and INFLUXDB_METRICS_URL and INFLUXDB_METRICS_DATABASE):
             logger.warning(
                 "Missing InfluxDB env (INFLUXDB_METRICS_URL/INFLUXDB_METRICS_TOKEN/INFLUXDB_METRICS_DATABASE). MetricSink disabled."
@@ -143,12 +101,8 @@
                 database=INFLUXDB_METRICS_DATABASE,
             )
             try:
-<<<<<<< HEAD
                 # 尝试一个简单的查询来验证连接
                 test_result = self._client.query("SELECT 1 as connection_test")
-=======
-                _ = self._client.query("SELECT 1 as connection_test LIMIT 1")
->>>>>>> 0a8aefcc
                 logger.info("MetricSink InfluxDB 连接验证成功")
             except Exception as test_err:
                 logger.warning(f"MetricSink InfluxDB 连接测试失败: {test_err}")
@@ -162,13 +116,7 @@
             )
             self._worker.start()
             logger.info(
-<<<<<<< HEAD
                 f"MetricSink (v3) enabled for pipeline_id={pipeline_id}, database={INFLUXDB_METRICS_DATABASE}, queue_size={queue_size}"
-=======
-                f"MetricSink enabled for pipeline_id={pipeline_id}, db={INFLUXDB_METRICS_DATABASE}, "
-                f"queue_maxsize={queue_maxsize}, policy={queue_policy}, batch_size={self._batch_size}, "
-                f"flush_interval_s={self._flush_interval}"
->>>>>>> 0a8aefcc
             )
             
             # 启动后台工作线程
@@ -177,7 +125,6 @@
             logger.exception(f"Failed to initialise InfluxDB 3 client: {error}")
             self._enabled = False
 
-<<<<<<< HEAD
     def close(self) -> None:
         """优雅关闭，等待队列处理完毕"""
         try:
@@ -195,45 +142,6 @@
                 self._client.close()
         except Exception as e:
             logger.error(f"Error closing MetricSink: {e}")
-=======
-    def _build_point(self, single_frame: Optional[VideoFrame], single_pred: Optional[dict], now: datetime) -> Optional[Point]:
-        try:
-            if single_frame is None:
-                return None
-
-            source_id = single_frame.source_id
-            duration_ns = _ns_between(now, single_frame.frame_timestamp)
-
-            fields: Dict[str, Any] = {}
-            fields.update(_extract_fields_from_prediction(single_pred, self._selected_fields))
-            fields["duration"] = duration_ns
-
-            p = Point(self._measurement)
-            p = p.tag("pipeline_id", self._pipeline_id)
-            if source_id is not None:
-                p = p.tag("source_id", str(source_id))
-
-            for k, v in fields.items():
-                if isinstance(v, (int, bool)):
-                    p = p.field(k, v)
-                elif isinstance(v, float):
-                    # InfluxDB 3 有时对float精度/类型较敏感，这里统一为字符串（与旧实现一致）
-                    p = p.field(k, str(round(v, 2)))
-                elif v is None:
-                    continue
-                else:
-                    p = p.field(k, str(v))
-
-            ts = single_frame.frame_timestamp or now
-            if ts.tzinfo is None:
-                ts = ts.replace(tzinfo=timezone.utc)
-            p = p.time(ts)
-            return p
-        except Exception as e:
-            self._errors += 1
-            logger.warning(f"Build metric point failed: {e}")
-            return None
->>>>>>> 0a8aefcc
 
     def on_prediction(
         self,
@@ -364,7 +272,6 @@
                 if single_frame is None:
                     continue
 
-<<<<<<< HEAD
                 source_id = single_frame.source_id
                 duration_ns = _ns_between(now, single_frame.frame_timestamp)
 
@@ -404,153 +311,4 @@
         except Exception as e:
             logger.error(f"Error creating points from metrics item: {e}")
             
-        return points
-=======
-        frames = wrap_in_list(element=video_frame)
-        preds = wrap_in_list(element=predictions)
-        now = datetime.now(timezone.utc)
-
-        for single_frame, single_pred in zip(frames, preds):
-            task = {"frame": single_frame, "pred": single_pred, "now": now}
-            try:
-                self._q.put_nowait(task)
-                self._enqueued += 1
-            except Full:
-                if self._queue_policy == "drop_oldest":
-                    try:
-                        _ = self._q.get_nowait()
-                        self._dropped += 1
-                    except Empty:
-                        pass
-                    try:
-                        self._q.put_nowait(task)
-                        self._enqueued += 1
-                    except Full:
-                        self._dropped += 1
-                elif self._queue_policy == "drop_newest":
-                    self._dropped += 1
-                else:  # block
-                    try:
-                        self._q.put(task, timeout=0.1)
-                        self._enqueued += 1
-                    except Full:
-                        self._dropped += 1
-
-    def _worker_loop(self):
-        logger.info(f"MetricSink worker started for pipeline {self._pipeline_id}")
-        last_log = datetime.now(timezone.utc)
-        batch: List[Point] = []
-        last_flush_at = datetime.now(timezone.utc)
-
-        try:
-            while not self._stop_event.is_set():
-                time_left = self._flush_interval - (datetime.now(timezone.utc) - last_flush_at).total_seconds()
-                timeout = max(0.05, min(self._flush_interval, time_left)) if batch else self._flush_interval
-
-                try:
-                    item = self._q.get(timeout=timeout)
-                except Empty:
-                    item = None
-
-                if item is self._sentinel:
-                    break
-
-                if item:
-                    try:
-                        frame = item.get("frame")
-                        pred = item.get("pred")
-                        now = item.get("now", datetime.now(timezone.utc))
-                        p = self._build_point(frame, pred, now)
-                        if p is not None:
-                            batch.append(p)
-                    except Exception as e:
-                        self._errors += 1
-                        logger.warning(f"MetricSink worker item error: {e}")
-
-                # 条件触发flush：达到批量或到达时间窗口
-                need_flush = len(batch) >= self._batch_size or (
-                    batch and (datetime.now(timezone.utc) - last_flush_at).total_seconds() >= self._flush_interval
-                )
-                if need_flush:
-                    self._flush_batch(batch)
-                    batch.clear()
-                    last_flush_at = datetime.now(timezone.utc)
-
-                # 周期日志
-                if (datetime.now(timezone.utc) - last_log).total_seconds() >= 30:
-                    last_log = datetime.now(timezone.utc)
-                    logger.info(
-                        f"[MetricSink] qsize={self._q.qsize()} enq={self._enqueued} drop={self._dropped} errors={self._errors}"
-                    )
-
-            # 收到停止信号，flush剩余批次
-            if batch:
-                self._flush_batch(batch)
-                batch.clear()
-
-        except Exception as e:
-            self._errors += 1
-            logger.error(f"MetricSink worker crashed: {e}")
-        finally:
-            logger.info(f"MetricSink worker exiting for pipeline {self._pipeline_id}")
-
-    def _flush_batch(self, batch: List[Point]) -> None:
-        if not batch or not self._client:
-            return
-        try:
-            # 为兼容性起见，逐条写入（避免因write(list)签名差异导致失败）
-            self._client.write(batch)
-        except Exception as e:
-            self._errors += 1
-            logger.warning(f"MetricSink flush batch failed (size={len(batch)}): {e}")
-
-    def close(self) -> None:
-        # 优雅关闭后台线程并关闭客户端
-        try:
-            if not self._enabled:
-                if self._client:
-                    try:
-                        self._client.close()
-                    except Exception:
-                        pass
-                return
-
-            if self._stop_event.is_set():
-                # 避免重复关闭
-                if self._client:
-                    try:
-                        self._client.close()
-                    except Exception:
-                        pass
-                return
-
-            self._stop_event.set()
-            try:
-                self._q.put_nowait(self._sentinel)
-            except Full:
-                try:
-                    _ = self._q.get_nowait()
-                except Empty:
-                    pass
-                try:
-                    self._q.put_nowait(self._sentinel)
-                except Full:
-                    pass
-
-            if self._worker and self._worker.is_alive():
-                self._worker.join(timeout=5.0)
-        except Exception as e:
-            logger.warning(f"MetricSink close exception: {e}")
-        finally:
-            try:
-                if self._client:
-                    self._client.close()
-            except Exception:
-                pass
-
-    def __del__(self):
-        try:
-            self.close()
-        except Exception:
-            pass
->>>>>>> 0a8aefcc
+        return points