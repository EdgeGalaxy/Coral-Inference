import os
import queue
import subprocess
import threading
from datetime import datetime
from typing import Union, List, Optional, Dict, Any
from queue import Queue, Empty, Full

import cv2
import numpy as np
import supervision as sv
from loguru import logger

from inference.core.interfaces.camera.entities import VideoFrame
from inference.core.interfaces.stream.sinks import render_statistics
from inference.core.env import MODEL_CACHE_DIR
from inference.core.workflows.execution_engine.entities.base import WorkflowImageData

from coral_inference.core.utils.image_utils import merge_frames


class TimeBasedVideoSink:
    """
    基于时间分段的视频录制Sink，支持磁盘空间监控和滚动删除
    现在使用后台线程处理：on_prediction仅入队，后台线程串行写入，避免主线程阻塞与竞态。
    """
    @classmethod
    def init(
        cls,
        pipeline_id: str,
<<<<<<< HEAD
        output_directory: str, 
        video_info: sv.VideoInfo = None, 
        segment_duration: int = 300, 
        max_disk_usage: float = 0.8, 
        max_total_size: int = 10 * 1024 * 1024 * 1024, 
        video_field_name: str = None, 
        codec: str = "mp4v", 
        resolution: int = 480,
        queue_size: int = 1000
    ):
        return cls(
            pipeline_id,
            output_directory, 
            video_info, 
            segment_duration, 
            max_disk_usage, 
            max_total_size, 
            video_field_name, 
            codec, 
            resolution,
            queue_size
=======
        output_directory: str,
        video_info: sv.VideoInfo = None,
        segment_duration: int = 300,
        max_disk_usage: float = 0.8,
        max_total_size: int = 10 * 1024 * 1024 * 1024,
        video_field_name: str = None,
        codec: str = "mp4v",
        resolution: int = 480
    ):
        return cls(
            pipeline_id,
            output_directory,
            video_info,
            segment_duration,
            max_disk_usage,
            max_total_size,
            video_field_name,
            codec,
            resolution
>>>>>>> 0a8aefcc
        )

    def __init__(
        self,
        pipeline_id: str,
        output_directory: str,
        video_info: sv.VideoInfo = None,
        segment_duration: int = 300,  # 5分钟一个分段
        max_disk_usage: float = 0.8,  # 最大磁盘使用率 80%
        max_total_size: int = 10 * 1024 * 1024 * 1024,  # 最大总大小 10GB
        video_field_name: str = None,
        codec: str = "mp4v",
        resolution: int = 360,  # 默认360p，最高支持1080p
        queue_size: int = 1000  # 异步处理队列大小
    ):
        output_directory = os.path.join(MODEL_CACHE_DIR, "pipelines", pipeline_id, output_directory)
        os.makedirs(output_directory, exist_ok=True)

        self.output_directory = os.path.join(output_directory)
        self.video_info = video_info
        self.segment_duration = segment_duration
        self.max_disk_usage = max_disk_usage
        self.max_total_size = max_total_size
        self.video_field_name = video_field_name
        self.codec = codec
        self.pipeline_id = pipeline_id
        # 限制分辨率，超过1080则使用1080
        self.target_resolution = min(resolution, 1080)

        # 创建输出目录
        os.makedirs(self.output_directory, exist_ok=True)

        # 状态变量（仅后台线程访问下列写入相关属性，避免竞态）
        self.current_writer = None
        self.current_segment_path = None
        self.segment_start_time = None
        self.frame_count = 0
        self.total_size = 0
        self.actual_fps: Optional[float] = None
        self.actual_resolution: Optional[tuple[int, int]] = None
        # FPS 动态估计相关状态（后台线程维护）
        self.measured_fps = 10.0
        self._fps_window_start: Optional[datetime] = None
        self._frames_in_current_second: int = 0

        # 文件管理
        self.video_files: List[Dict[str, Any]] = []
        # 当前进程内已创建的分段数量（用于判断是否为首段）
        self.created_segment_count = 0
        # 异步处理队列和线程管理
        self._prediction_queue = queue.Queue(maxsize=queue_size)
        self._worker_thread = None
        self._shutdown_event = threading.Event()
        
        # 性能优化相关
        self._batch_size = min(32, max(1, queue_size // 50))  # 批处理大小
        self._disk_check_interval = 500  # 磁盘检查间隔帧数
        self._frames_since_disk_check = 0
        self._last_queue_size_log = 0
        
        # 预加载已存在的视频文件，纳入统一清理逻辑
        self._load_existing_video_files()
<<<<<<< HEAD
        
        # 启动后台工作线程
        self._start_worker_thread()
        
        logger.info(f"TimeBasedVideoSink initialized for pipeline {pipeline_id}, video_info: {self.video_info}, queue_size: {queue_size}")
        
=======

        # 队列与后台线程
        self._queue_maxsize = 500
        self._queue_policy = "drop_oldest"  # 用户确认
        self._q: Queue = Queue(maxsize=self._queue_maxsize)
        self._stop_event = threading.Event()
        self._sentinel = object()
        self._worker_thread = threading.Thread(
            target=self._worker_loop,
            name=f"VideoSinkWorker-{pipeline_id}",
            daemon=True,
        )
        self._dropped_count = 0
        self._error_count = 0
        self._enqueued_count = 0

        self._worker_thread.start()

        logger.info(f"TimeBasedVideoSink initialized for pipeline {pipeline_id}, video_info: {self.video_info}")

>>>>>>> 0a8aefcc
    def _get_segment_path(self, timestamp: datetime) -> str:
        """生成当前分段视频文件路径"""
        timestamp_str = timestamp.strftime("%Y%m%d%H%M%S")
        filename = f"{timestamp_str}.mp4"
        return os.path.join(self.output_directory, filename)

    def _create_new_segment(self, timestamp: datetime):
        """创建新的视频分段（后台线程调用）"""
        # 关闭当前分段
        if self.current_writer is not None:
            self.current_writer.release()
            self.current_writer = None

            # 记录文件信息并优化视频
            if self.current_segment_path and os.path.exists(self.current_segment_path):
                # 先优化视频为Web兼容格式
                self._optimize_video_for_web(self.current_segment_path)

                # 重新获取优化后的文件大小
                file_size = os.path.getsize(self.current_segment_path)
                self.video_files.append({
                    'path': self.current_segment_path,
                    'size': file_size,
                    'created_time': self.segment_start_time,
                    'frame_count': self.frame_count
                })
                self.total_size += file_size
                logger.info(f"Video segment created and optimized: {self.current_segment_path}, size: {file_size} bytes")

        # 创建新分段路径
        self.current_segment_path = self._get_segment_path(timestamp)
        self.segment_start_time = timestamp
        self.frame_count = 0

        logger.info(f"New video segment prepared: {self.current_segment_path}")
        # 更新分段计数
        self.created_segment_count += 1

    def _ensure_writer_initialized(self, image: np.ndarray):
        """确保VideoWriter已初始化，使用实际图像尺寸（后台线程调用）"""
        if self.current_writer is not None:
            return

        if self.current_segment_path is None:
            logger.error("Cannot initialize writer: no segment path set")
            return

        # 从实际图像获取尺寸，并根据目标分辨率调整
        height, width = image.shape[:2]

        # 根据目标分辨率计算实际尺寸
        if self.target_resolution:
            # 保持宽高比，以较短边为准调整到目标分辨率
            if height <= width:
                new_height = self.target_resolution
                new_width = int(width * self.target_resolution / height)
            else:
                new_width = self.target_resolution
                new_height = int(height * self.target_resolution / width)

            # 确保是偶数，避免编码问题
            new_width = new_width if new_width % 2 == 0 else new_width + 1
            new_height = new_height if new_height % 2 == 0 else new_height + 1

            self.actual_resolution = (new_width, new_height)
        else:
            self.actual_resolution = (width, height)

        # 优先使用 video_info 中的 fps，如果没有则使用动态测得的 fps
        if self.video_info and hasattr(self.video_info, 'fps') and self.video_info.fps > 0:
            self.actual_fps = float(self.video_info.fps)
        elif self.created_segment_count == 1:
            # 第一段视频固定 10fps
            self.actual_fps = 10.0
        else:
            # 其后根据测得的每秒帧数动态设置
            dynamic_fps = self.measured_fps if self.measured_fps and self.measured_fps > 0 else 10.0
            # 合理约束范围，避免编码器异常
            self.actual_fps = float(max(1.0, min(dynamic_fps, 60.0)))

        # 创建视频写入器
        def _select_fourcc(preferred: str):
            candidates = [preferred, "avc1", "H264", "mp4v", "XVID"]
            for c in candidates:
                try:
                    return c, cv2.VideoWriter_fourcc(*c)
                except Exception as e:
                    logger.warning(f"use VideoWriter_fourcc: {c} raise error: {e}")
                    continue
            return "mp4v", cv2.VideoWriter_fourcc(*"mp4v")

        selected_codec, fourcc = _select_fourcc(self.codec)
        if selected_codec != self.codec:
            logger.warning(f"Codec {self.codec} not available, using {selected_codec}")

        self.current_writer = cv2.VideoWriter(
            self.current_segment_path,
            fourcc,
            self.actual_fps,
            self.actual_resolution
        )

        logger.info(f"VideoWriter initialized: {self.actual_resolution} @ {self.actual_fps}fps")

    def _check_disk_space(self):
        """检查磁盘空间并清理旧文件（后台线程调用）"""
        try:
            # 检查总大小限制
            if self.total_size > self.max_total_size:
                self._cleanup_oldest_files()

            # 检查磁盘使用率
            stat = os.statvfs(self.output_directory)
            total_space = stat.f_blocks * stat.f_frsize
            free_space = stat.f_bavail * stat.f_frsize
            used_space = total_space - free_space
            usage_ratio = used_space / total_space

            if usage_ratio > self.max_disk_usage:
                self._cleanup_oldest_files()

        except Exception as e:
            logger.error(f"Error checking disk space: {e}")

    def _parse_created_time_from_filename(self, filename: str) -> Optional[datetime]:
        """从文件名解析创建时间（期望格式：YYYYmmddHHMMSS.mp4），失败返回 None"""
        try:
            name, _ = os.path.splitext(filename)
            return datetime.strptime(name, "%Y%m%d%H%M%S")
        except Exception:
            return None

    def _load_existing_video_files(self) -> None:
        """扫描输出目录，将已存在的视频加入 video_files，并累加 total_size"""
        try:
            if not os.path.isdir(self.output_directory):
                return
            loaded_count = 0
            for filename in os.listdir(self.output_directory):
                if not filename.lower().endswith(".mp4"):
                    continue
                path = os.path.join(self.output_directory, filename)
                if not os.path.isfile(path):
                    continue
                try:
                    size = os.path.getsize(path)
                    created_time = self._parse_created_time_from_filename(filename)
                    if created_time is None:
                        created_time = datetime.fromtimestamp(os.path.getctime(path))
                    self.video_files.append({
                        'path': path,
                        'size': size,
                        'created_time': created_time,
                        'frame_count': 0,
                    })
                    self.total_size += size
                    loaded_count += 1
                except Exception as e:
                    logger.warning(f"Skip existing video file due to error: {path}, err: {e}")
            if loaded_count:
                logger.info(f"Loaded {loaded_count} existing video files from {self.output_directory}")
        except Exception as e:
            logger.error(f"Error loading existing video files: {e}")

    def _cleanup_oldest_files(self):
        """清理最旧的视频文件"""
        if not self.video_files:
            return

        # 按创建时间排序
        self.video_files.sort(key=lambda x: x['created_time'])

        while self.video_files and (
            self.total_size > self.max_total_size * 0.9 or  # 清理到90%以下
            len(self.video_files) > 100  # 最多保留100个文件
        ):
            oldest_file = self.video_files.pop(0)

            try:
                if os.path.exists(oldest_file['path']):
                    os.remove(oldest_file['path'])
                    self.total_size -= oldest_file['size']
                    logger.info(f"Deleted old video file: {oldest_file['path']}")
            except Exception as e:
                logger.error(f"Error deleting file {oldest_file['path']}: {e}")

    def _should_create_new_segment(self, timestamp: datetime) -> bool:
        """检查是否应该创建新的分段"""
        if self.segment_start_time is None:
            return True

        time_diff = (timestamp - self.segment_start_time).total_seconds()
        return time_diff >= self.segment_duration

    def on_prediction(
        self,
        predictions: Union[Optional[dict], List[Optional[dict]]],
        video_frames: Union[Optional[VideoFrame], List[Optional[VideoFrame]]],
    ) -> None:
<<<<<<< HEAD
        """异步推送预测结果到处理队列"""
=======
        """仅负责将预测/帧信息入队，后台线程处理实际写入"""
>>>>>>> 0a8aefcc
        try:
            if video_frames is None:
                logger.warning(f"pipeline {self.pipeline_id} catch video_frames is None")
                return
<<<<<<< HEAD
            
            # 将数据打包推送到队列
            queue_item = {
                'predictions': predictions,
                'video_frames': video_frames,
                'timestamp': datetime.now()
            }
            
            # 非阻塞推送，如果队列满了就丢弃（避免阻塞主线程）
            try:
                self._prediction_queue.put_nowait(queue_item)
            except queue.Full:
                logger.warning(f"Prediction queue full, dropping frame for pipeline {self.pipeline_id}")
                
=======

            # 标准化为列表
            if isinstance(video_frames, list):
                frames = video_frames
                preds = predictions if isinstance(predictions, list) else [predictions] * len(frames)
            else:
                frames = [video_frames]
                preds = [predictions]

            ts = datetime.now()
            for frame, prediction in zip(frames, preds):
                task = {"frame": frame, "prediction": prediction, "ts": ts}
                try:
                    self._q.put_nowait(task)
                    self._enqueued_count += 1
                except Full:
                    # 策略：drop_oldest
                    try:
                        _ = self._q.get_nowait()
                        self._dropped_count += 1
                    except Empty:
                        pass
                    try:
                        self._q.put_nowait(task)
                        self._enqueued_count += 1
                    except Full:
                        # 队列依然满，丢弃当前帧
                        self._dropped_count += 1

        except Exception as e:
            logger.error(f"Error enqueueing in TimeBasedVideoSink.on_prediction: {e}")

    def _worker_loop(self):
        """后台线程：串行消费队列并写入视频，处理分段、统计与清理"""
        logger.info(f"VideoSink worker started for pipeline {self.pipeline_id}")
        last_log = datetime.now()
        try:
            while not self._stop_event.is_set():
                try:
                    item = self._q.get(timeout=0.5)
                except Empty:
                    continue

                if item is self._sentinel:
                    break

                try:
                    frame: Optional[VideoFrame] = item.get("frame")
                    prediction: Optional[dict] = item.get("prediction")
                    ts: datetime = item.get("ts", datetime.now())

                    # 分段判断与切换
                    if self._should_create_new_segment(ts):
                        self._create_new_segment(ts)

                    # 从预测结果中提取图像
                    image = self._extract_image_from_prediction(prediction)
                    if image is None and frame is not None:
                        image = frame.image

                    if image is None:
                        continue  # 无有效图像，跳过

                    # FPS统计（按秒窗口）
                    now = datetime.now()
                    if self._fps_window_start is None:
                        self._fps_window_start = now
                    elapsed = (now - self._fps_window_start).total_seconds()
                    if elapsed >= 1.0:
                        self.measured_fps = float(self._frames_in_current_second)
                        self._fps_window_start = now
                        self._frames_in_current_second = 0
                    self._frames_in_current_second += 1

                    # 初始化写入器
                    self._ensure_writer_initialized(image)

                    # 尺寸调整与叠加统计
                    if self.target_resolution and image is not None and self.actual_resolution is not None:
                        image = cv2.resize(image, self.actual_resolution)
                        frame_ts = getattr(frame, "frame_timestamp", None) if frame is not None else None
                        image = render_statistics(image, frame_timestamp=frame_ts, fps=self.actual_fps)

                    # 写入
                    if self.current_writer is not None and image is not None:
                        self.current_writer.write(image)
                        self.frame_count += 1

                        # 定期检查磁盘空间
                        if self.frame_count % 100 == 0:
                            self._check_disk_space()

                    # 周期性日志
                    if (datetime.now() - last_log).total_seconds() >= 30:
                        last_log = datetime.now()
                        logger.info(
                            f"[VideoSink] queued={self._q.qsize()} "
                            f"enq={self._enqueued_count} drop={self._dropped_count} "
                            f"errors={self._error_count} current_segment={self.current_segment_path}"
                        )

                except Exception as e:
                    self._error_count += 1
                    logger.error(f"Error in VideoSink worker processing: {e}")

            # 收到停止信号后，做最终清理：关闭当前分段并优化记录
            try:
                if self.current_writer is not None:
                    self.current_writer.release()
                    self.current_writer = None

                if self.current_segment_path and os.path.exists(self.current_segment_path):
                    self._optimize_video_for_web(self.current_segment_path)
                    file_size = os.path.getsize(self.current_segment_path)
                    self.video_files.append({
                        'path': self.current_segment_path,
                        'size': file_size,
                        'created_time': self.segment_start_time,
                        'frame_count': self.frame_count
                    })
                    self.total_size += file_size
                    logger.info(f"Final video segment saved and optimized: {self.current_segment_path}")
            except Exception as e:
                logger.error(f"Error during finalization in worker: {e}")

>>>>>>> 0a8aefcc
        except Exception as e:
            logger.error(f"VideoSink worker crashed: {e}")
        finally:
            logger.info(f"VideoSink worker exiting for pipeline {self.pipeline_id}")

    def _extract_image_from_prediction(self, prediction: Optional[dict]) -> Optional[np.ndarray]:
        """从预测结果中提取图像"""
        try:
            if not isinstance(prediction, dict) or prediction is None:
                return None

            # 查找指定的视频字段
            if self.video_field_name and self.video_field_name in prediction:
                field_value = prediction[self.video_field_name]
                if isinstance(field_value, WorkflowImageData):
                    return field_value.numpy_image

            # 如果没有找到指定字段，查找任何WorkflowImageData图像
            for _, value in prediction.items():
                if isinstance(value, WorkflowImageData):
                    return value.numpy_image

            return None

        except Exception as e:
            logger.error(f"Error extracting image from prediction: {e}")
            return None

    def release(self):
<<<<<<< HEAD
        """优雅释放资源"""
        try:
            # 设置关闭信号
            logger.info(f"TimeBasedVideoSink releasing for pipeline {self.pipeline_id}")
            self._shutdown_event.set()
            
            # 等待工作线程处理完队列中的数据
            if self._worker_thread and self._worker_thread.is_alive():
                logger.info(f"Waiting for worker thread to finish processing queue...")
                self._worker_thread.join(timeout=10.0)  # 最多等待10秒
                if self._worker_thread.is_alive():
                    logger.warning(f"Worker thread did not finish within timeout")
            
            # 关闭当前视频写入器
=======
        """释放资源：信号+sentinel通知后台线程优雅退出并完成最终优化"""
        try:
            # 避免重复调用
            if self._stop_event.is_set():
                return

            self._stop_event.set()
            # 发送sentinel唤醒线程退出
            try:
                self._q.put_nowait(self._sentinel)
            except Full:
                # 若已满，丢弃一条再塞入sentinel
                try:
                    _ = self._q.get_nowait()
                except Empty:
                    pass
                try:
                    self._q.put_nowait(self._sentinel)
                except Full:
                    # 极端情况下放弃，线程会因stop_event且timeout退出
                    pass

            # 等待线程退出
            if self._worker_thread.is_alive():
                self._worker_thread.join(timeout=5.0)

            # 兜底：若线程异常退出且writer仍存在，做同步清理
>>>>>>> 0a8aefcc
            if self.current_writer is not None:
                try:
                    self.current_writer.release()
                    self.current_writer = None
                    if self.current_segment_path and os.path.exists(self.current_segment_path):
                        self._optimize_video_for_web(self.current_segment_path)
                        file_size = os.path.getsize(self.current_segment_path)
                        self.video_files.append({
                            'path': self.current_segment_path,
                            'size': file_size,
                            'created_time': self.segment_start_time,
                            'frame_count': self.frame_count
                        })
                        self.total_size += file_size
                        logger.info(f"[fallback] Final video segment saved and optimized: {self.current_segment_path}")
                except Exception as e:
                    logger.error(f"[fallback] Error releasing TimeBasedVideoSink: {e}")

        except Exception as e:
            logger.error(f"Error releasing TimeBasedVideoSink: {e}")

    def _optimize_video_for_web(self, video_path: str):
        """使用 FFmpeg 优化视频为 Web 兼容格式 - 后台执行不阻塞"""
        def _optimize_worker(video_path: str):
            """后台优化工作线程"""
            if not os.path.exists(video_path):
                logger.error(f"Video file not found: {video_path}")
                return

            try:
                temp_output_path = video_path + ".temp.mp4"
                final_output_path = video_path

                # 先重命名原文件为临时文件
                os.rename(video_path, temp_output_path)

                logger.info(f"Background optimizing video for web compatibility: {video_path}")
                command = [
                    'ffmpeg',
                    '-i', temp_output_path,
                    '-c:v', 'libx264',        # 使用 H.264 编码器
                    '-pix_fmt', 'yuv420p',    # 强制使用兼容的像素格式
                    '-movflags', '+faststart',# 将 moov 移到头部
                    '-y',                     # 覆盖输出文件
                    final_output_path
                ]
<<<<<<< HEAD
                
                subprocess.run(command, check=True, capture_output=True, text=True)
=======

                result = subprocess.run(command, check=True, capture_output=True, text=True)
>>>>>>> 0a8aefcc
                logger.info(f"Background video optimization successful: {final_output_path}")

                # 删除临时文件
                if os.path.exists(temp_output_path):
                    os.remove(temp_output_path)

            except subprocess.CalledProcessError as e:
                logger.error("Background FFmpeg optimization failed:")
                logger.error(f"Command: {' '.join(command)}")
                logger.error(f"Error output: {e.stderr}")
                # 如果优化失败，恢复原文件
                if os.path.exists(temp_output_path):
                    os.rename(temp_output_path, final_output_path)
                    logger.info(f"Restored original file: {final_output_path}")
            except Exception as e:
                logger.error(f"Error during background video optimization: {e}")
                # 如果优化失败，恢复原文件
                if os.path.exists(temp_output_path):
                    os.rename(temp_output_path, final_output_path)
                    logger.info(f"Restored original file: {final_output_path}")

        # 启动后台线程执行优化，不阻塞当前进程
        optimization_thread = threading.Thread(
            target=_optimize_worker,
            args=(video_path,),
            daemon=True,  # 设置为守护线程，主进程退出时自动结束
            name=f"VideoOptimizer-{os.path.basename(video_path)}"
        )
        optimization_thread.start()
        logger.info(f"Started background video optimization thread for: {video_path}")

    def get_video_files_info(self) -> List[Dict[str, Any]]:
        """获取所有视频文件的信息"""
        return self.video_files.copy()
<<<<<<< HEAD
    
    def _start_worker_thread(self):
        """启动后台工作线程"""
        self._worker_thread = threading.Thread(
            target=self._worker_loop,
            daemon=False,
            name=f"VideoSink-{self.pipeline_id}"
        )
        self._worker_thread.start()
        logger.info(f"Started video sink worker thread for pipeline {self.pipeline_id}")
    
    def _worker_loop(self):
        """后台工作线程主循环 - 优化版本支持批处理"""
        logger.info(f"Video sink worker thread started for pipeline {self.pipeline_id}")
        
        while not self._shutdown_event.is_set():
            try:
                # 批量获取队列项以提升吞吐量
                batch_items = self._get_batch_items()
                if not batch_items:
                    continue
                
                # 批量处理队列数据
                self._process_batch_predictions(batch_items)
                
                # 批量标记任务完成
                for _ in batch_items:
                    self._prediction_queue.task_done()
                
                # 队列监控和告警
                self._monitor_queue_health()
                
            except Exception as e:
                logger.error(f"Error in video sink worker loop: {e}")
                
        # 处理剩余队列中的数据
        logger.info(f"Processing remaining queue items for pipeline {self.pipeline_id}...")
        remaining_items = []
        while True:
            try:
                queue_item = self._prediction_queue.get_nowait()
                remaining_items.append(queue_item)
            except queue.Empty:
                break
        
        if remaining_items:
            self._process_batch_predictions(remaining_items)
            for _ in remaining_items:
                self._prediction_queue.task_done()
                
        logger.info(f"Video sink worker thread finished for pipeline {self.pipeline_id}")
    
    def _get_batch_items(self) -> List[Dict]:
        """批量获取队列项，提升处理效率"""
        batch_items = []
        
        # 至少获取一个项目，带超时
        try:
            first_item = self._prediction_queue.get(timeout=1.0)
            batch_items.append(first_item)
        except queue.Empty:
            return batch_items
        
        # 尽量获取更多项目组成批次，但不阻塞
        for _ in range(self._batch_size - 1):
            try:
                item = self._prediction_queue.get_nowait()
                batch_items.append(item)
            except queue.Empty:
                break
                
        return batch_items
    
    def _process_batch_predictions(self, batch_items: List[Dict]) -> None:
        """批量处理预测结果，提升性能"""
        if not batch_items:
            return
            
        try:
            for queue_item in batch_items:
                self._process_prediction_optimized(
                    predictions=queue_item['predictions'],
                    video_frames=queue_item['video_frames'],
                    timestamp=queue_item['timestamp']
                )
        except Exception as e:
            logger.error(f"Error in batch prediction processing: {e}")
    
    def _monitor_queue_health(self) -> None:
        """监控队列健康状态"""
        current_queue_size = self._prediction_queue.qsize()
        
        # 队列使用率告警
        queue_usage = current_queue_size / self._prediction_queue.maxsize
        if queue_usage > 0.8:  # 超过80%使用率
            if current_queue_size - self._last_queue_size_log > 100:
                logger.warning(f"Pipeline {self.pipeline_id} queue usage high: {current_queue_size}/{self._prediction_queue.maxsize} ({queue_usage:.1%})")
                self._last_queue_size_log = current_queue_size
        elif queue_usage < 0.2:  # 低于20%重置日志计数
            self._last_queue_size_log = 0
    
    def _process_prediction_optimized(
        self,
        predictions: Union[Optional[dict], List[Optional[dict]]],
        video_frames: Union[Optional[VideoFrame], List[Optional[VideoFrame]]],
        timestamp: datetime
    ) -> None:
        """优化版本的预测结果处理 - 支持多帧拼接"""
        try:
            if video_frames is None:
                return
                
            # 处理单帧或多帧
            if isinstance(video_frames, list):
                frames = video_frames
                preds = predictions if isinstance(predictions, list) else [predictions] * len(frames)
            else:
                frames = [video_frames]
                preds = [predictions]
            
            # 检查是否需要创建新分段
            if self._should_create_new_segment(timestamp):
                self._create_new_segment(timestamp)
            
            # 处理多帧拼接 - 参考 webrtc_manager.py 的逻辑
            if len(frames) > 1:
                # 多帧情况：创建拼接帧字典
                show_frames = {}
                for frame, prediction in zip(frames, preds):
                    if frame is None:
                        continue
                    
                    # 从预测结果中提取图像
                    image = self._extract_image_from_prediction(prediction)
                    if image is None:
                        image = frame.image
                    
                    # 添加统计信息渲染
                    if image is not None:
                        image = render_statistics(image, frame_timestamp=frame.frame_timestamp, fps=self.actual_fps)
                        show_frames[frame.source_id or f"source_{len(show_frames)}"] = image
                
                # 合并所有帧为一个拼接帧
                if show_frames:
                    try:
                        merged_frame = merge_frames(show_frames, layout='grid')
                        if merged_frame is not None:
                            # 将合并的帧作为单帧处理
                            processed_frames = [(merged_frame, frames[0])]  # 使用第一帧的元数据
                        else:
                            processed_frames = []
                    except Exception as merge_error:
                        logger.warning(f"Frame merging failed, using individual frames: {merge_error}")
                        # 回退到单独处理每帧
                        processed_frames = []
                        for frame, prediction in zip(frames, preds):
                            if frame is None:
                                continue
                            image = self._extract_image_from_prediction(prediction)
                            image = image if isinstance(image, np.ndarray) else frame.image
                            if image is not None:
                                processed_frames.append((image, frame))
                else:
                    processed_frames = []
            else:
                # 单帧情况：保持原有逻辑
                processed_frames = []
                for frame, prediction in zip(frames, preds):
                    if frame is None and prediction is None:
                        continue

                    # 从预测结果中提取图像
                    image = self._extract_image_from_prediction(prediction)
                    image = image if isinstance(image, np.ndarray) else frame.image
                    
                    if image is not None:
                        processed_frames.append((image, frame))
            
            # 批量写入视频帧
            if processed_frames:
                self._write_frames_batch(processed_frames)
                
            # 优化磁盘检查频率
            self._frames_since_disk_check += len(processed_frames)
            if self._frames_since_disk_check >= self._disk_check_interval:
                self._check_disk_space()
                self._frames_since_disk_check = 0
                
        except Exception as e:
            logger.error(f"Error in TimeBasedVideoSink._process_prediction_optimized: {e}")
    
    def _write_frames_batch(self, frames_batch: List[tuple]) -> None:
        """批量写入视频帧，减少频繁的VideoWriter初始化 - 支持拼接帧"""
        try:
            if not frames_batch:
                return
                
            # 使用第一帧初始化VideoWriter（如果需要）
            first_image = frames_batch[0][0]
            self._ensure_writer_initialized(first_image)
            
            if self.current_writer is None:
                logger.warning("VideoWriter initialization failed, skipping batch")
                return
            
            # 批量处理和写入帧
            for image, frame in frames_batch:
                # 动态 FPS 统计
                self._update_fps_measurement()
                
                # 调整图像尺寸（复用已计算的分辨率）
                # 注意：对于拼接帧，图像可能已经经过 render_statistics 处理
                if self.target_resolution and self.actual_resolution:
                    # 检查图像是否已经是目标尺寸
                    current_height, current_width = image.shape[:2]
                    target_width, target_height = self.actual_resolution
                    
                    if current_width != target_width or current_height != target_height:
                        image = cv2.resize(image, self.actual_resolution)
                    
                    # # 对于单帧（非拼接帧），添加统计信息
                    # if len(frames_batch) == 1:
                    #     image = render_statistics(image, frame_timestamp=frame.frame_timestamp, fps=self.actual_fps)
                
                # 写入视频
                self.current_writer.write(image)
                self.frame_count += 1
                
        except Exception as e:
            logger.error(f"Error in batch frame writing: {e}")
    
    def _update_fps_measurement(self) -> None:
        """优化的FPS测量，减少datetime.now()调用"""
        now = datetime.now()
        if self._fps_window_start is None:
            self._fps_window_start = now
        elapsed = (now - self._fps_window_start).total_seconds()
        if elapsed >= 1.0:
            self.measured_fps = float(self._frames_in_current_second)
            self._fps_window_start = now
            self._frames_in_current_second = 0
        self._frames_in_current_second += 1
    
=======

>>>>>>> 0a8aefcc
    def __del__(self):
        """析构函数"""
        try:
            self.release()
        except Exception:
            # 析构期尽量静默
            pass<|MERGE_RESOLUTION|>--- conflicted
+++ resolved
@@ -28,7 +28,6 @@
     def init(
         cls,
         pipeline_id: str,
-<<<<<<< HEAD
         output_directory: str, 
         video_info: sv.VideoInfo = None, 
         segment_duration: int = 300, 
@@ -50,27 +49,6 @@
             codec, 
             resolution,
             queue_size
-=======
-        output_directory: str,
-        video_info: sv.VideoInfo = None,
-        segment_duration: int = 300,
-        max_disk_usage: float = 0.8,
-        max_total_size: int = 10 * 1024 * 1024 * 1024,
-        video_field_name: str = None,
-        codec: str = "mp4v",
-        resolution: int = 480
-    ):
-        return cls(
-            pipeline_id,
-            output_directory,
-            video_info,
-            segment_duration,
-            max_disk_usage,
-            max_total_size,
-            video_field_name,
-            codec,
-            resolution
->>>>>>> 0a8aefcc
         )
 
     def __init__(
@@ -133,35 +111,12 @@
         
         # 预加载已存在的视频文件，纳入统一清理逻辑
         self._load_existing_video_files()
-<<<<<<< HEAD
         
         # 启动后台工作线程
         self._start_worker_thread()
         
         logger.info(f"TimeBasedVideoSink initialized for pipeline {pipeline_id}, video_info: {self.video_info}, queue_size: {queue_size}")
         
-=======
-
-        # 队列与后台线程
-        self._queue_maxsize = 500
-        self._queue_policy = "drop_oldest"  # 用户确认
-        self._q: Queue = Queue(maxsize=self._queue_maxsize)
-        self._stop_event = threading.Event()
-        self._sentinel = object()
-        self._worker_thread = threading.Thread(
-            target=self._worker_loop,
-            name=f"VideoSinkWorker-{pipeline_id}",
-            daemon=True,
-        )
-        self._dropped_count = 0
-        self._error_count = 0
-        self._enqueued_count = 0
-
-        self._worker_thread.start()
-
-        logger.info(f"TimeBasedVideoSink initialized for pipeline {pipeline_id}, video_info: {self.video_info}")
-
->>>>>>> 0a8aefcc
     def _get_segment_path(self, timestamp: datetime) -> str:
         """生成当前分段视频文件路径"""
         timestamp_str = timestamp.strftime("%Y%m%d%H%M%S")
@@ -361,16 +316,11 @@
         predictions: Union[Optional[dict], List[Optional[dict]]],
         video_frames: Union[Optional[VideoFrame], List[Optional[VideoFrame]]],
     ) -> None:
-<<<<<<< HEAD
         """异步推送预测结果到处理队列"""
-=======
-        """仅负责将预测/帧信息入队，后台线程处理实际写入"""
->>>>>>> 0a8aefcc
         try:
             if video_frames is None:
                 logger.warning(f"pipeline {self.pipeline_id} catch video_frames is None")
                 return
-<<<<<<< HEAD
             
             # 将数据打包推送到队列
             queue_item = {
@@ -385,133 +335,6 @@
             except queue.Full:
                 logger.warning(f"Prediction queue full, dropping frame for pipeline {self.pipeline_id}")
                 
-=======
-
-            # 标准化为列表
-            if isinstance(video_frames, list):
-                frames = video_frames
-                preds = predictions if isinstance(predictions, list) else [predictions] * len(frames)
-            else:
-                frames = [video_frames]
-                preds = [predictions]
-
-            ts = datetime.now()
-            for frame, prediction in zip(frames, preds):
-                task = {"frame": frame, "prediction": prediction, "ts": ts}
-                try:
-                    self._q.put_nowait(task)
-                    self._enqueued_count += 1
-                except Full:
-                    # 策略：drop_oldest
-                    try:
-                        _ = self._q.get_nowait()
-                        self._dropped_count += 1
-                    except Empty:
-                        pass
-                    try:
-                        self._q.put_nowait(task)
-                        self._enqueued_count += 1
-                    except Full:
-                        # 队列依然满，丢弃当前帧
-                        self._dropped_count += 1
-
-        except Exception as e:
-            logger.error(f"Error enqueueing in TimeBasedVideoSink.on_prediction: {e}")
-
-    def _worker_loop(self):
-        """后台线程：串行消费队列并写入视频，处理分段、统计与清理"""
-        logger.info(f"VideoSink worker started for pipeline {self.pipeline_id}")
-        last_log = datetime.now()
-        try:
-            while not self._stop_event.is_set():
-                try:
-                    item = self._q.get(timeout=0.5)
-                except Empty:
-                    continue
-
-                if item is self._sentinel:
-                    break
-
-                try:
-                    frame: Optional[VideoFrame] = item.get("frame")
-                    prediction: Optional[dict] = item.get("prediction")
-                    ts: datetime = item.get("ts", datetime.now())
-
-                    # 分段判断与切换
-                    if self._should_create_new_segment(ts):
-                        self._create_new_segment(ts)
-
-                    # 从预测结果中提取图像
-                    image = self._extract_image_from_prediction(prediction)
-                    if image is None and frame is not None:
-                        image = frame.image
-
-                    if image is None:
-                        continue  # 无有效图像，跳过
-
-                    # FPS统计（按秒窗口）
-                    now = datetime.now()
-                    if self._fps_window_start is None:
-                        self._fps_window_start = now
-                    elapsed = (now - self._fps_window_start).total_seconds()
-                    if elapsed >= 1.0:
-                        self.measured_fps = float(self._frames_in_current_second)
-                        self._fps_window_start = now
-                        self._frames_in_current_second = 0
-                    self._frames_in_current_second += 1
-
-                    # 初始化写入器
-                    self._ensure_writer_initialized(image)
-
-                    # 尺寸调整与叠加统计
-                    if self.target_resolution and image is not None and self.actual_resolution is not None:
-                        image = cv2.resize(image, self.actual_resolution)
-                        frame_ts = getattr(frame, "frame_timestamp", None) if frame is not None else None
-                        image = render_statistics(image, frame_timestamp=frame_ts, fps=self.actual_fps)
-
-                    # 写入
-                    if self.current_writer is not None and image is not None:
-                        self.current_writer.write(image)
-                        self.frame_count += 1
-
-                        # 定期检查磁盘空间
-                        if self.frame_count % 100 == 0:
-                            self._check_disk_space()
-
-                    # 周期性日志
-                    if (datetime.now() - last_log).total_seconds() >= 30:
-                        last_log = datetime.now()
-                        logger.info(
-                            f"[VideoSink] queued={self._q.qsize()} "
-                            f"enq={self._enqueued_count} drop={self._dropped_count} "
-                            f"errors={self._error_count} current_segment={self.current_segment_path}"
-                        )
-
-                except Exception as e:
-                    self._error_count += 1
-                    logger.error(f"Error in VideoSink worker processing: {e}")
-
-            # 收到停止信号后，做最终清理：关闭当前分段并优化记录
-            try:
-                if self.current_writer is not None:
-                    self.current_writer.release()
-                    self.current_writer = None
-
-                if self.current_segment_path and os.path.exists(self.current_segment_path):
-                    self._optimize_video_for_web(self.current_segment_path)
-                    file_size = os.path.getsize(self.current_segment_path)
-                    self.video_files.append({
-                        'path': self.current_segment_path,
-                        'size': file_size,
-                        'created_time': self.segment_start_time,
-                        'frame_count': self.frame_count
-                    })
-                    self.total_size += file_size
-                    logger.info(f"Final video segment saved and optimized: {self.current_segment_path}")
-            except Exception as e:
-                logger.error(f"Error during finalization in worker: {e}")
-
->>>>>>> 0a8aefcc
         except Exception as e:
             logger.error(f"VideoSink worker crashed: {e}")
         finally:
@@ -541,7 +364,6 @@
             return None
 
     def release(self):
-<<<<<<< HEAD
         """优雅释放资源"""
         try:
             # 设置关闭信号
@@ -556,35 +378,6 @@
                     logger.warning(f"Worker thread did not finish within timeout")
             
             # 关闭当前视频写入器
-=======
-        """释放资源：信号+sentinel通知后台线程优雅退出并完成最终优化"""
-        try:
-            # 避免重复调用
-            if self._stop_event.is_set():
-                return
-
-            self._stop_event.set()
-            # 发送sentinel唤醒线程退出
-            try:
-                self._q.put_nowait(self._sentinel)
-            except Full:
-                # 若已满，丢弃一条再塞入sentinel
-                try:
-                    _ = self._q.get_nowait()
-                except Empty:
-                    pass
-                try:
-                    self._q.put_nowait(self._sentinel)
-                except Full:
-                    # 极端情况下放弃，线程会因stop_event且timeout退出
-                    pass
-
-            # 等待线程退出
-            if self._worker_thread.is_alive():
-                self._worker_thread.join(timeout=5.0)
-
-            # 兜底：若线程异常退出且writer仍存在，做同步清理
->>>>>>> 0a8aefcc
             if self.current_writer is not None:
                 try:
                     self.current_writer.release()
@@ -631,13 +424,8 @@
                     '-y',                     # 覆盖输出文件
                     final_output_path
                 ]
-<<<<<<< HEAD
                 
                 subprocess.run(command, check=True, capture_output=True, text=True)
-=======
-
-                result = subprocess.run(command, check=True, capture_output=True, text=True)
->>>>>>> 0a8aefcc
                 logger.info(f"Background video optimization successful: {final_output_path}")
 
                 # 删除临时文件
@@ -672,7 +460,6 @@
     def get_video_files_info(self) -> List[Dict[str, Any]]:
         """获取所有视频文件的信息"""
         return self.video_files.copy()
-<<<<<<< HEAD
     
     def _start_worker_thread(self):
         """启动后台工作线程"""
@@ -916,9 +703,6 @@
             self._frames_in_current_second = 0
         self._frames_in_current_second += 1
     
-=======
-
->>>>>>> 0a8aefcc
     def __del__(self):
         """析构函数"""
         try:
